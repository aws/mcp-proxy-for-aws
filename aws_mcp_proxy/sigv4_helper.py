--- conflicted
+++ resolved
@@ -149,13 +149,9 @@
     return session
 
 
-<<<<<<< HEAD
 def create_sigv4_auth(
     service: str, region: str, profile: Optional[str] = None
 ) -> SigV4HTTPXAuth:
-=======
-def create_sigv4_auth(service: str, region: str, profile: Optional[str] = None) -> SigV4HTTPXAuth:
->>>>>>> ad822ef2
     """Create SigV4 authentication for AWS requests.
 
     Args:
