# MCP Proxy for AWS

## Overview

The **MCP Proxy for AWS** package provides two ways to connect AI applications to MCP servers on AWS:

1. **Using it as a proxy** - It becomes a lightweight, client-side bridge between MCP clients (AI assistants like Claude Desktop, Amazon Q Developer CLI) and MCP servers on AWS. (See [MCP Proxy](#mcp-proxy))
2. **Using it as a library** - Programmatically connect popular AI agent frameworks (LangChain, LlamaIndex, Strands Agents, etc.) to MCP servers on AWS. (See [Programmatic Access](#programmatic-access))


### When Do You Need This Package?

- You want to connect to **MCP servers on AWS** (e.g., using Amazon Bedrock AgentCore) that use AWS IAM authentication (SigV4) instead of OAuth
- You're using MCP clients (like Claude Desktop, Amazon Q Developer CLI) that don't natively support AWS IAM authentication
- You're building AI agents with popular frameworks like LangChain, Strands Agents, LlamaIndex, etc., that need to connect to MCP servers on AWS
- You want to avoid building custom SigV4 request signing logic yourself

### How This Package Helps

**The Problem:** The official MCP specification supports OAuth-based authentication, but MCP servers on AWS can also use AWS IAM authentication (SigV4). Standard MCP clients don't know how to sign requests with AWS credentials.

**The Solution:** This package bridges that gap by:
- **Handling SigV4 authentication automatically** - Uses your local AWS credentials (from AWS CLI, environment variables, or IAM roles) to sign all MCP requests using [SigV4](https://docs.aws.amazon.com/IAM/latest/UserGuide/reference_sigv.html)
- **Providing seamless integration** - Works with existing MCP clients and frameworks
- **Eliminating custom code** - No need to build your own MCP client with SigV4 signing logic

## Which Feature Should I Use?

**Use as a proxy if you want to:**
- Connect MCP clients like Claude Desktop or Amazon Q Developer CLI to MCP servers on AWS with IAM credentials
- Add MCP servers on AWS to your AI assistant's configuration
- Use a command-line tool that runs as a bridge between your MCP client and AWS

**Use as a library if you want to:**
- Build AI agents programmatically using popular frameworks like LangChain, Strands Agents, or LlamaIndex
- Integrate AWS IAM-secured MCP servers directly into your Python applications
- Have fine-grained control over the MCP session lifecycle in your code

## Prerequisites

* [Install Python 3.10+](https://www.python.org/downloads/release/python-3100/)
* [Install the `uv` package manager](https://docs.astral.sh/uv/getting-started/installation/)
* AWS credentials configured (via [AWS CLI](https://docs.aws.amazon.com/cli/latest/userguide/cli-chap-configure.html), environment variables, or IAM roles)
* (Optional, for docker users) [Install Docker Desktop](https://www.docker.com/products/docker-desktop)

---

## MCP Proxy

The MCP Proxy serves as a lightweight, client-side bridge between MCP clients (AI assistants and developer tools) and IAM-secured MCP servers on AWS. The proxy handles SigV4 authentication using local AWS credentials and provides dynamic tool discovery.

### Installation

#### Using PyPi

```bash
# Run the server
uvx mcp-proxy-for-aws@latest <SigV4 MCP endpoint URL>
```

**Note:** The first run may take tens of seconds as `uvx` downloads and caches dependencies. Subsequent runs will start in seconds. Actual startup time depends on your network and hardware.


#### Using a local repository

```bash
git clone https://github.com/aws/mcp-proxy-for-aws.git
cd mcp-proxy-for-aws
uv run mcp_proxy_for_aws/server.py <SigV4 MCP endpoint URL>
```

#### Using Docker

```bash
# Build the Docker image
docker build -t mcp-proxy-for-aws .
```

### Configuration Parameters

| Parameter	           | Description	                                                                                                                                                                                                                            | Default	                                                                    |Required	|
|----------------------|-----------------------------------------------------------------------------------------------------------------------------------------------------------------------------------------------------------------------------------------|-----------------------------------------------------------------------------|---	|
| `endpoint`	          | MCP endpoint URL (e.g., `https://your-service.us-east-1.amazonaws.com/mcp`)	                                                                                                                                                            | N/A	                                                                        |Yes	|
| ---	                 | ---	                                                                                                                                                                                                                                    | ---	                                                                        |---	|
| `--service`	         | AWS service name for SigV4 signing, if omitted we try to infer this from the url	                                                                                                                                                       | Inferred from endpoint if not provided	                                     |No	|
| `--profile`	         | AWS profile for AWS credentials to use	                                                                                                                                                                                                 | Uses `AWS_PROFILE` environment variable if not set                          |No	|
| `--region`	          | AWS region to use	                                                                                                                                                                                                                      | Uses `AWS_REGION` environment variable if not set, defaults to `us-east-1`	 |No	|
| `--metadata`	        | Metadata to inject into MCP requests as key=value pairs (e.g., `--metadata KEY1=value1 KEY2=value2`)                                                                                                                                    | `AWS_REGION` is automatically injected based on `--region` if not provided    |No	|
| `--read-only`	       | Disable tools which may require write permissions (tools which DO NOT require write permissions are annotated with [`readOnlyHint=true`](https://modelcontextprotocol.io/specification/2025-06-18/schema#toolannotations-readonlyhint)) | `False`	                                                                    |No	|
| `--retries`          | Configures number of retries done when calling upstream services, setting this to 0 disables retries.                                                                                                                                   | 0                                                                           |No |
| `--log-level`	       | Set the logging level (`DEBUG/INFO/WARNING/ERROR/CRITICAL`)	                                                                                                                                                                            | `INFO`	                                                                     |No	|
| `--timeout`	         | Set desired timeout in seconds across all operations	                                                                                                                                                                                   | 180	                                                                        |No	|
| `--connect-timeout`	 | Set desired connect timeout in seconds	                                                                                                                                                                                                 | 60	                                                                         |No	|
| `--read-timeout`	    | Set desired read timeout in seconds	                                                                                                                                                                                                    | 120	                                                                        |No	|
| `--write-timeout`	   | Set desired write timeout in seconds	                                                                                                                                                                                                   | 180	                                                                        |No	|

### Optional Environment Variables

Set the environment variables for the MCP Proxy for AWS:

```bash
# Credentials through profile
export AWS_PROFILE=<aws_profile>

# Credentials through parameters
export AWS_ACCESS_KEY_ID=<access_key_id>
export AWS_SECRET_ACCESS_KEY=<secret_access_key>
export AWS_SESSION_TOKEN=<session_token>

# AWS Region
export AWS_REGION=<aws_region>
```

### Setup Examples

Add the following configuration to your MCP client config file (e.g., for Amazon Q Developer CLI, edit `~/.aws/amazonq/mcp.json`):
**Note** Add your own endpoint by replacing  `<SigV4 MCP endpoint URL>`

#### Running from local - using uv

```json
{
  "mcpServers": {
    "<mcp server name>": {
      "disabled": false,
      "type": "stdio",
      "command": "uv",
      "args": [
        "--directory",
        "/path/to/mcp_proxy_for_aws",
        "run",
        "server.py",
        "<SigV4 MCP endpoint URL>",
        "--service",
        "<your service code>",
        "--profile",
        "default",
        "--region",
        "us-east-1",
        "--read-only",
        "--log-level",
        "INFO",
      ]
    }
  }
}
```

> [!NOTE]
> Cline users should not use `--log-level` argument because Cline checks the log messages in stderr for text "error" (case insensitive).

#### Using Docker

```json
{
  "mcpServers": {
    "<mcp server name>": {
      "command": "docker",
      "args": [
        "run",
        "--rm",
        "--volume",
        "/full/path/to/.aws:/app/.aws:ro",
        "mcp-proxy-for-aws",
        "<SigV4 MCP endpoint URL>"
      ],
      "env": {}
    }
  }
}
```

---

## Programmatic Access

The MCP Proxy for AWS enables programmatic integration of IAM-secured MCP servers into AI agent frameworks. The library provides authenticated transport layers that work with popular Python AI frameworks.

### Integration Patterns

The library supports two integration patterns depending on your framework:

#### Pattern 1: Client Factory Integration

**Use with:** Frameworks that accept a factory function that returns an MCP client, e.g. Strands Agents, Microsoft Agent Framework. The `aws_iam_streamablehttp_client` is passed as a factory to the framework, which handles the connection lifecycle internally.

**Example - Strands Agents:**
```python
from mcp_proxy_for_aws.client import aws_iam_streamablehttp_client

mcp_client_factory = lambda: aws_iam_streamablehttp_client(
    endpoint=mcp_url,    # The URL of the MCP server
    aws_region=region,   # The region of the MCP server
    aws_service=service  # The underlying AWS service, e.g. "bedrock-agentcore"
)

with MCPClient(mcp_client_factory) as mcp_client:
    mcp_tools = mcp_client.list_tools_sync()
    agent = Agent(tools=mcp_tools, ...)
```

**Example - Microsoft Agent Framework:**
```python
from mcp_proxy_for_aws.client import aws_iam_streamablehttp_client

mcp_client_factory = lambda: aws_iam_streamablehttp_client(
    endpoint=mcp_url,    # The URL of the MCP server
    aws_region=region,   # The region of the MCP server
    aws_service=service  # The underlying AWS service, e.g. "bedrock-agentcore"
)

mcp_tools = MCPStreamableHTTPTool(name="MCP Tools", url=mcp_url)
mcp_tools.get_mcp_client = mcp_client_factory

async with mcp_tools:
    agent = ChatAgent(tools=[mcp_tools], ...)
```

#### Pattern 2: Direct MCP Session Integration

**Use with:** Frameworks that require direct access to the MCP sessions, e.g. LangChain, LlamaIndex. The `aws_iam_streamablehttp_client` provides the authenticated transport streams, which are then used to create an MCP `ClientSession`.

**Example - LangChain:**
```python
from mcp_proxy_for_aws.client import aws_iam_streamablehttp_client

mcp_client = aws_iam_streamablehttp_client(
    endpoint=mcp_url,    # The URL of the MCP server
    aws_region=region,   # The region of the MCP server
    aws_service=service  # The underlying AWS service, e.g. "bedrock-agentcore"
)

async with mcp_client as (read, write, session_id_callback):
    async with ClientSession(read, write) as session:
        mcp_tools = await load_mcp_tools(session)
        agent = create_langchain_agent(tools=mcp_tools, ...)
```

**Example - LlamaIndex:**
```python
from mcp_proxy_for_aws.client import aws_iam_streamablehttp_client

mcp_client = aws_iam_streamablehttp_client(
    endpoint=mcp_url,    # The URL of the MCP server
    aws_region=region,   # The region of the MCP server
    aws_service=service  # The underlying AWS service, e.g. "bedrock-agentcore"
)

async with mcp_client as (read, write, session_id_callback):
    async with ClientSession(read, write) as session:
        mcp_tools = await McpToolSpec(client=session).to_tool_list_async()
        agent = ReActAgent(tools=mcp_tools, ...)
```

### Running Examples

Explore complete working examples for different frameworks in the [`./examples/mcp-client`](./examples/mcp-client) directory:

**Available examples:**
- **[LangChain](./examples/mcp-client/langchain/)**
- **[LlamaIndex](./examples/mcp-client/llamaindex/)**
- **[Microsoft Agent Framework](./examples/mcp-client/agent-framework/)**
- **[Strands Agents SDK](./examples/mcp-client/strands/)**

Run examples individually:
```bash
cd examples/mcp-client/[framework]  # e.g. examples/mcp-client/strands
uv run main.py
```

### Installation

The client library is included when you install the package:

```bash
pip install mcp-proxy-for-aws
```

For development:
```bash
git clone https://github.com/aws/mcp-proxy-for-aws.git
cd mcp-proxy-for-aws
uv sync
```

---

## Troubleshooting

### Handling `Authentication error - Invalid credentials`
We try to autodetect the service from the url, sometimes this fails, ensure that `--service` is set correctly to the
service you are attempting to connect to.
Otherwise the SigV4 signing will not be able to be verified by the service you connect to, resulting in this error.
Also ensure that you have valid IAM credentials on your machine before retrying.


## Development & Contributing

For development setup, testing, and contribution guidelines, see:

* [DEVELOPMENT.md](DEVELOPMENT.md) - Development environment setup and testing
* [CONTRIBUTING.md](CONTRIBUTING.md) - How to contribute to this project

Resources to understand SigV4:

- SigV4 User Guide: <https://docs.aws.amazon.com/IAM/latest/UserGuide/reference_sigv.html>
- SigV4 Signers: <https://github.com/boto/botocore/blob/develop/botocore/signers.py>
- SigV4a: <https://github.com/aws-samples/sigv4a-signing-examples/blob/main/python/sigv4a_sign.py>

## License

Copyright Amazon.com, Inc. or its affiliates. All Rights Reserved.
Licensed under the Apache License, Version 2.0 (the "License").

## Disclaimer

LLMs are non-deterministic and they make mistakes, we advise you to always thoroughly test and follow the best practices of your organization before using these tools on customer facing accounts. Users of this package are solely responsible for implementing proper security controls and MUST use AWS Identity and Access Management (IAM) to manage access to AWS resources. You are responsible for configuring appropriate IAM policies, roles, and permissions, and any security vulnerabilities resulting from improper IAM configuration are your sole responsibility. By using this package, you acknowledge that you have read and understood this disclaimer and agree to use the package at your own risk.

<!-- mcp-name: io.github.aws/mcp-proxy-for-aws -->
<<<<<<< HEAD
<!-- mcp-name: io.github.awslabs/eks-mcp-server -->
<!-- mcp-name: io.github.awslabs/ecs-mcp-server -->
=======
<!-- mcp-name: io.github.aws/aws-mcp -->
>>>>>>> 92078b8d
<|MERGE_RESOLUTION|>--- conflicted
+++ resolved
@@ -317,9 +317,6 @@
 LLMs are non-deterministic and they make mistakes, we advise you to always thoroughly test and follow the best practices of your organization before using these tools on customer facing accounts. Users of this package are solely responsible for implementing proper security controls and MUST use AWS Identity and Access Management (IAM) to manage access to AWS resources. You are responsible for configuring appropriate IAM policies, roles, and permissions, and any security vulnerabilities resulting from improper IAM configuration are your sole responsibility. By using this package, you acknowledge that you have read and understood this disclaimer and agree to use the package at your own risk.
 
 <!-- mcp-name: io.github.aws/mcp-proxy-for-aws -->
-<<<<<<< HEAD
+<!-- mcp-name: io.github.aws/aws-mcp -->
 <!-- mcp-name: io.github.awslabs/eks-mcp-server -->
-<!-- mcp-name: io.github.awslabs/ecs-mcp-server -->
-=======
-<!-- mcp-name: io.github.aws/aws-mcp -->
->>>>>>> 92078b8d
+<!-- mcp-name: io.github.awslabs/ecs-mcp-server -->